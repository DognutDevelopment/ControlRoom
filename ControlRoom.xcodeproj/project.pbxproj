--- conflicted
+++ resolved
@@ -367,11 +367,7 @@
 				511BA5A623F420AB00E3E660 /* FormSpacer.swift in Sources */,
 				70BE435A23F54B7200FD6282 /* LocationView.swift in Sources */,
 				555A145723F707E700313BC5 /* CoreSimulator.m in Sources */,
-<<<<<<< HEAD
-=======
 				55DF68B923F86C0700E717D3 /* ContextMenu.swift in Sources */,
-				51760B2D23F46073004532A9 /* Defaults.swift in Sources */,
->>>>>>> a02a2374
 				555A145C23F70CCF00313BC5 /* Process.swift in Sources */,
 				55DF68B723F856E100E717D3 /* SimulatorActionSheet.swift in Sources */,
 				511BA59023F4030D00E3E660 /* LoadingView.swift in Sources */,
